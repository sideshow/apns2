--- conflicted
+++ resolved
@@ -183,22 +183,17 @@
 	r.StatusCode = response.StatusCode
 	r.ApnsID = response.Header.Get("apns-id")
 
-<<<<<<< HEAD
 	buffer := buffers.Get().(*bytes.Buffer)
 	buffer.Reset()
 	defer buffers.Put(buffer)
 
-	if _, err := buffer.ReadFrom(httpRes.Body); err != nil {
+	if _, err := buffer.ReadFrom(response.Body); err != nil {
 		return nil, err
 	}
 	if buffer.Len() == 0 {
-		return response, nil
-	}
-	if err := json.Unmarshal(buffer.Bytes(), response); err != nil {
-=======
-	decoder := json.NewDecoder(response.Body)
-	if err := decoder.Decode(r); err != nil && err != io.EOF {
->>>>>>> a09d4b5e
+		return r, nil
+	}
+	if err := json.Unmarshal(buffer.Bytes(), r); err != nil {
 		return &Response{}, err
 	}
 	return r, nil
