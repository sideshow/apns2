// Package apns2 is a go Apple Push Notification Service (APNs) provider that
// allows you to send remote notifications to your iOS, tvOS, and OS X
// apps, using the new APNs HTTP/2 network protocol.
package apns2

import (
	"bytes"
	"context"
	"crypto/tls"
	"encoding/json"
	"io"
	"net"
	"net/http"
	"strconv"
	"time"

	"github.com/sideshow/apns2/token"
	"golang.org/x/net/http2"
)

// Apple HTTP/2 Development & Production urls
const (
	HostDevelopment = "https://api.sandbox.push.apple.com"
	HostProduction  = "https://api.push.apple.com"
)

// DefaultHost is a mutable var for testing purposes
var DefaultHost = HostDevelopment

var (
	// TLSDialTimeout is the maximum amount of time a dial will wait for a connect
	// to complete.
	TLSDialTimeout = 20 * time.Second
	// HTTPClientTimeout specifies a time limit for requests made by the
	// HTTPClient. The timeout includes connection time, any redirects,
	// and reading the response body.
	HTTPClientTimeout = 60 * time.Second
	// TCPKeepAlive specifies the keep-alive period for an active network
	// connection. If zero, keep-alives are not enabled.
	TCPKeepAlive = 60 * time.Second
)

// DialTLS is the default dial function for creating TLS connections for
// non-proxied HTTPS requests.
var DialTLS = func(network, addr string, cfg *tls.Config) (net.Conn, error) {
	dialer := &net.Dialer{
		Timeout:   TLSDialTimeout,
		KeepAlive: TCPKeepAlive,
	}
	return tls.DialWithDialer(dialer, network, addr, cfg)
}

// Client represents a connection with the APNs
type Client struct {
	Host        string
	Certificate tls.Certificate
	Token       *token.Token
	HTTPClient  *http.Client
}

// A Context carries a deadline, a cancellation signal, and other values across
// API boundaries. Context's methods may be called by multiple goroutines
// simultaneously.
type Context interface {
	context.Context
}

type connectionCloser interface {
	CloseIdleConnections()
}

// NewClient returns a new Client with an underlying http.Client configured with
// the correct APNs HTTP/2 transport settings. It does not connect to the APNs
// until the first Notification is sent via the Push method.
//
// As per the Apple APNs Provider API, you should keep a handle on this client
// so that you can keep your connections with APNs open across multiple
// notifications; don’t repeatedly open and close connections. APNs treats rapid
// connection and disconnection as a denial-of-service attack.
//
// If your use case involves multiple long-lived connections, consider using
// the ClientManager, which manages clients for you.
func NewClient(certificate tls.Certificate) *Client {
	tlsConfig := &tls.Config{
		Certificates: []tls.Certificate{certificate},
	}
	if len(certificate.Certificate) > 0 {
		tlsConfig.BuildNameToCertificate()
	}
	transport := &http2.Transport{
		TLSClientConfig: tlsConfig,
		DialTLS:         DialTLS,
	}
	return &Client{
		HTTPClient: &http.Client{
			Transport: transport,
			Timeout:   HTTPClientTimeout,
		},
		Certificate: certificate,
		Host:        DefaultHost,
	}
}

// NewTokenClient returns a new Client with an underlying http.Client configured
// with the correct APNs HTTP/2 transport settings. It does not connect to the APNs
// until the first Notification is sent via the Push method.
//
// As per the Apple APNs Provider API, you should keep a handle on this client
// so that you can keep your connections with APNs open across multiple
// notifications; don’t repeatedly open and close connections. APNs treats rapid
// connection and disconnection as a denial-of-service attack.
func NewTokenClient(token *token.Token) *Client {
	transport := &http2.Transport{
		DialTLS: DialTLS,
	}
	return &Client{
		Token: token,
		HTTPClient: &http.Client{
			Transport: transport,
			Timeout:   HTTPClientTimeout,
		},
		Host: DefaultHost,
	}
}

// Development sets the Client to use the APNs development push endpoint.
func (c *Client) Development() *Client {
	c.Host = HostDevelopment
	return c
}

// Production sets the Client to use the APNs production push endpoint.
func (c *Client) Production() *Client {
	c.Host = HostProduction
	return c
}

// Push sends a Notification to the APNs gateway. If the underlying http.Client
// is not currently connected, this method will attempt to reconnect
// transparently before sending the notification. It will return a Response
// indicating whether the notification was accepted or rejected by the APNs
// gateway, or an error if something goes wrong.
//
// Use PushWithContext if you need better cancellation and timeout control.
func (c *Client) Push(n *Notification) (*Response, error) {
	return c.PushWithContext(context.Background(), n)
}

// PushWithContext sends a Notification to the APNs gateway. Context carries a
// deadline and a cancellation signal and allows you to close long running
// requests when the context timeout is exceeded. Context can be nil, for
// backwards compatibility.
//
// If the underlying http.Client is not currently connected, this method will
// attempt to reconnect transparently before sending the notification. It will
// return a Response indicating whether the notification was accepted or
// rejected by the APNs gateway, or an error if something goes wrong.
func (c *Client) PushWithContext(ctx Context, n *Notification) (*Response, error) {
	payload, err := json.Marshal(n)
	if err != nil {
		return nil, err
	}

	url := c.Host + "/3/device/" + n.DeviceToken
	req, err := http.NewRequestWithContext(ctx, http.MethodPost, url, bytes.NewReader(payload))
	if err != nil {
		return nil, err
	}

	if c.Token != nil {
		c.setTokenHeader(req)
	}

	setHeaders(req, n)

	httpRes, err := c.HTTPClient.Do(req)
	if err != nil {
		return nil, err
	}
	defer httpRes.Body.Close()

	apnsId := httpRes.Header.Get("apns-id")

	response := &Response{}
	response.StatusCode = httpRes.StatusCode
	response.ApnsID = apnsId

	decoder := json.NewDecoder(httpRes.Body)
<<<<<<< HEAD
	if err := decoder.Decode(&response); err != nil && err != io.EOF {
		return nil, &APNSError{
			Err:        err,
			StatusCode: httpRes.StatusCode,
			ApnsID:     apnsId,
		}
=======
	if err := decoder.Decode(response); err != nil && err != io.EOF {
		return &Response{}, err
>>>>>>> 45981dac
	}
	return response, nil
}

type APNSError struct {
	Err        error
	StatusCode int
	ApnsID     string
}

func (e *APNSError) Unwrap() error {
	return e.Err
}

func (e *APNSError) Error() string {
	return e.Err.Error()
}

// CloseIdleConnections closes any underlying connections which were previously
// connected from previous requests but are now sitting idle. It will not
// interrupt any connections currently in use.
func (c *Client) CloseIdleConnections() {
	c.HTTPClient.Transport.(connectionCloser).CloseIdleConnections()
}

func (c *Client) setTokenHeader(r *http.Request) {
	bearer := c.Token.GenerateIfExpired()
	r.Header.Set("authorization", "bearer "+bearer)
}

func setHeaders(r *http.Request, n *Notification) {
	r.Header.Set("Content-Type", "application/json; charset=utf-8")
	if n.Topic != "" {
		r.Header.Set("apns-topic", n.Topic)
	}
	if n.ApnsID != "" {
		r.Header.Set("apns-id", n.ApnsID)
	}
	if n.CollapseID != "" {
		r.Header.Set("apns-collapse-id", n.CollapseID)
	}
	if n.Priority > 0 {
		r.Header.Set("apns-priority", strconv.Itoa(n.Priority))
	}
	if !n.Expiration.IsZero() {
		r.Header.Set("apns-expiration", strconv.FormatInt(n.Expiration.Unix(), 10))
	}
	if n.PushType != "" {
		r.Header.Set("apns-push-type", string(n.PushType))
	} else {
		r.Header.Set("apns-push-type", string(PushTypeAlert))
	}

}<|MERGE_RESOLUTION|>--- conflicted
+++ resolved
@@ -14,8 +14,9 @@
 	"strconv"
 	"time"
 
+	"golang.org/x/net/http2"
+
 	"github.com/sideshow/apns2/token"
-	"golang.org/x/net/http2"
 )
 
 // Apple HTTP/2 Development & Production urls
@@ -186,25 +187,23 @@
 	response.ApnsID = apnsId
 
 	decoder := json.NewDecoder(httpRes.Body)
-<<<<<<< HEAD
-	if err := decoder.Decode(&response); err != nil && err != io.EOF {
+	if err := decoder.Decode(response); err != nil && err != io.EOF {
 		return nil, &APNSError{
 			Err:        err,
 			StatusCode: httpRes.StatusCode,
 			ApnsID:     apnsId,
 		}
-=======
-	if err := decoder.Decode(response); err != nil && err != io.EOF {
-		return &Response{}, err
->>>>>>> 45981dac
 	}
 	return response, nil
 }
 
 type APNSError struct {
-	Err        error
+	// StatusCode is a response status code
 	StatusCode int
-	ApnsID     string
+	// ApnsID is an apnsId value from response header apns-id
+	ApnsID string
+	// Err is an error caused APNSError
+	Err error
 }
 
 func (e *APNSError) Unwrap() error {
