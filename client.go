// Package apns2 is a go Apple Push Notification Service (APNs) provider that
// allows you to send remote notifications to your iOS, tvOS, and OS X
// apps, using the new APNs HTTP/2 network protocol.
package apns2

import (
	"bytes"
	"context"
	"crypto/tls"
	"encoding/json"
	"io"
	"net"
	"net/http"
	"strconv"
	"time"

	"golang.org/x/net/http2"

	"github.com/sideshow/apns2/token"
)

// Apple HTTP/2 Development & Production urls
const (
	HostDevelopment = "https://api.sandbox.push.apple.com"
	HostProduction  = "https://api.push.apple.com"
)

// DefaultHost is a mutable var for testing purposes
var DefaultHost = HostDevelopment

var (
	// TLSDialTimeout is the maximum amount of time a dial will wait for a connect
	// to complete.
	TLSDialTimeout = 20 * time.Second
	// HTTPClientTimeout specifies a time limit for requests made by the
	// HTTPClient. The timeout includes connection time, any redirects,
	// and reading the response body.
	HTTPClientTimeout = 60 * time.Second
	// TCPKeepAlive specifies the keep-alive period for an active network
	// connection. If zero, keep-alives are not enabled.
	TCPKeepAlive = 60 * time.Second
)

// DialTLS is the default dial function for creating TLS connections for
// non-proxied HTTPS requests.
var DialTLS = func(network, addr string, cfg *tls.Config) (net.Conn, error) {
	dialer := &net.Dialer{
		Timeout:   TLSDialTimeout,
		KeepAlive: TCPKeepAlive,
	}
	return tls.DialWithDialer(dialer, network, addr, cfg)
}

// Client represents a connection with the APNs
type Client struct {
	Host        string
	Certificate tls.Certificate
	Token       *token.Token
	HTTPClient  *http.Client
}

// A Context carries a deadline, a cancellation signal, and other values across
// API boundaries. Context's methods may be called by multiple goroutines
// simultaneously.
type Context interface {
	context.Context
}

type connectionCloser interface {
	CloseIdleConnections()
}

// NewClient returns a new Client with an underlying http.Client configured with
// the correct APNs HTTP/2 transport settings. It does not connect to the APNs
// until the first Notification is sent via the Push method.
//
// As per the Apple APNs Provider API, you should keep a handle on this client
// so that you can keep your connections with APNs open across multiple
// notifications; don’t repeatedly open and close connections. APNs treats rapid
// connection and disconnection as a denial-of-service attack.
//
// If your use case involves multiple long-lived connections, consider using
// the ClientManager, which manages clients for you.
func NewClient(certificate tls.Certificate) *Client {
	tlsConfig := &tls.Config{
		Certificates: []tls.Certificate{certificate},
	}
	if len(certificate.Certificate) > 0 {
		tlsConfig.BuildNameToCertificate()
	}
	transport := &http2.Transport{
		TLSClientConfig: tlsConfig,
		DialTLS:         DialTLS,
	}
	return &Client{
		HTTPClient: &http.Client{
			Transport: transport,
			Timeout:   HTTPClientTimeout,
		},
		Certificate: certificate,
		Host:        DefaultHost,
	}
}

// NewTokenClient returns a new Client with an underlying http.Client configured
// with the correct APNs HTTP/2 transport settings. It does not connect to the APNs
// until the first Notification is sent via the Push method.
//
// As per the Apple APNs Provider API, you should keep a handle on this client
// so that you can keep your connections with APNs open across multiple
// notifications; don’t repeatedly open and close connections. APNs treats rapid
// connection and disconnection as a denial-of-service attack.
func NewTokenClient(token *token.Token) *Client {
	transport := &http2.Transport{
		DialTLS: DialTLS,
	}
	return &Client{
		Token: token,
		HTTPClient: &http.Client{
			Transport: transport,
			Timeout:   HTTPClientTimeout,
		},
		Host: DefaultHost,
	}
}

// Development sets the Client to use the APNs development push endpoint.
func (c *Client) Development() *Client {
	c.Host = HostDevelopment
	return c
}

// Production sets the Client to use the APNs production push endpoint.
func (c *Client) Production() *Client {
	c.Host = HostProduction
	return c
}

// Push sends a Notification to the APNs gateway. If the underlying http.Client
// is not currently connected, this method will attempt to reconnect
// transparently before sending the notification. It will return a Response
// indicating whether the notification was accepted or rejected by the APNs
// gateway, or an error if something goes wrong.
//
// Use PushWithContext if you need better cancellation and timeout control.
func (c *Client) Push(n *Notification) (*Response, error) {
	return c.PushWithContext(context.Background(), n)
}

// PushWithContext sends a Notification to the APNs gateway. Context carries a
// deadline and a cancellation signal and allows you to close long running
// requests when the context timeout is exceeded. Context can be nil, for
// backwards compatibility.
//
// If the underlying http.Client is not currently connected, this method will
// attempt to reconnect transparently before sending the notification. It will
// return a Response indicating whether the notification was accepted or
// rejected by the APNs gateway, or an error if something goes wrong.
func (c *Client) PushWithContext(ctx Context, n *Notification) (*Response, error) {
	payload, err := json.Marshal(n)
	if err != nil {
		return nil, err
	}

	url := c.Host + "/3/device/" + n.DeviceToken
	request, err := http.NewRequestWithContext(ctx, http.MethodPost, url, bytes.NewReader(payload))
	if err != nil {
		return nil, err
	}

	if c.Token != nil {
		c.setTokenHeader(request)
	}

	setHeaders(request, n)

	response, err := c.HTTPClient.Do(request)
	if err != nil {
		return nil, err
	}
	defer response.Body.Close()

<<<<<<< HEAD
	apnsId := httpRes.Header.Get("apns-id")

	response := &Response{}
	response.StatusCode = httpRes.StatusCode
	response.ApnsID = apnsId

	decoder := json.NewDecoder(httpRes.Body)
	if err := decoder.Decode(response); err != nil && err != io.EOF {
		return nil, &APNSError{
			Err:        err,
			StatusCode: httpRes.StatusCode,
			ApnsID:     apnsId,
		}
=======
	r := &Response{}
	r.StatusCode = response.StatusCode
	r.ApnsID = response.Header.Get("apns-id")

	decoder := json.NewDecoder(response.Body)
	if err := decoder.Decode(r); err != nil && err != io.EOF {
		return &Response{}, err
>>>>>>> a09d4b5e
	}
	return r, nil
}

type APNSError struct {
	// StatusCode is a response status code
	StatusCode int
	// ApnsID is an apnsId value from response header apns-id
	ApnsID string
	// Err is an error caused APNSError
	Err error
}

func (e *APNSError) Unwrap() error {
	return e.Err
}

func (e *APNSError) Error() string {
	return e.Err.Error()
}

// CloseIdleConnections closes any underlying connections which were previously
// connected from previous requests but are now sitting idle. It will not
// interrupt any connections currently in use.
func (c *Client) CloseIdleConnections() {
	c.HTTPClient.Transport.(connectionCloser).CloseIdleConnections()
}

func (c *Client) setTokenHeader(r *http.Request) {
	bearer := c.Token.GenerateIfExpired()
	r.Header.Set("authorization", "bearer "+bearer)
}

func setHeaders(r *http.Request, n *Notification) {
	r.Header.Set("Content-Type", "application/json; charset=utf-8")
	if n.Topic != "" {
		r.Header.Set("apns-topic", n.Topic)
	}
	if n.ApnsID != "" {
		r.Header.Set("apns-id", n.ApnsID)
	}
	if n.CollapseID != "" {
		r.Header.Set("apns-collapse-id", n.CollapseID)
	}
	if n.Priority > 0 {
		r.Header.Set("apns-priority", strconv.Itoa(n.Priority))
	}
	if !n.Expiration.IsZero() {
		r.Header.Set("apns-expiration", strconv.FormatInt(n.Expiration.Unix(), 10))
	}
	if n.PushType != "" {
		r.Header.Set("apns-push-type", string(n.PushType))
	} else {
		r.Header.Set("apns-push-type", string(PushTypeAlert))
	}

}<|MERGE_RESOLUTION|>--- conflicted
+++ resolved
@@ -180,29 +180,19 @@
 	}
 	defer response.Body.Close()
 
-<<<<<<< HEAD
-	apnsId := httpRes.Header.Get("apns-id")
-
-	response := &Response{}
-	response.StatusCode = httpRes.StatusCode
-	response.ApnsID = apnsId
-
-	decoder := json.NewDecoder(httpRes.Body)
-	if err := decoder.Decode(response); err != nil && err != io.EOF {
+	apnsId := response.Header.Get("apns-id")
+
+	r := &Response{}
+	r.StatusCode = response.StatusCode
+	r.ApnsID = apnsId
+
+	decoder := json.NewDecoder(response.Body)
+	if err := decoder.Decode(r); err != nil && err != io.EOF {
 		return nil, &APNSError{
 			Err:        err,
-			StatusCode: httpRes.StatusCode,
+			StatusCode: response.StatusCode,
 			ApnsID:     apnsId,
 		}
-=======
-	r := &Response{}
-	r.StatusCode = response.StatusCode
-	r.ApnsID = response.Header.Get("apns-id")
-
-	decoder := json.NewDecoder(response.Body)
-	if err := decoder.Decode(r); err != nil && err != io.EOF {
-		return &Response{}, err
->>>>>>> a09d4b5e
 	}
 	return r, nil
 }
