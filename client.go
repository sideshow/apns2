--- conflicted
+++ resolved
@@ -161,13 +161,8 @@
 		return nil, err
 	}
 
-<<<<<<< HEAD
 	url := c.Host + "/3/device/" + n.DeviceToken
-	req, err := http.NewRequest("POST", url, bytes.NewReader(payload))
-=======
-	url := fmt.Sprintf("%v/3/device/%v", c.Host, n.DeviceToken)
 	req, err := http.NewRequest(http.MethodPost, url, bytes.NewReader(payload))
->>>>>>> f5dc865a
 	if err != nil {
 		return nil, err
 	}
