--- conflicted
+++ resolved
@@ -147,6 +147,7 @@
 	return c.PushWithContext(nil, n)
 }
 
+// payloads pool of bytes.Buffer holding notifications
 var payloads = sync.Pool{
 	New: func() interface{} {
 		return new(bytes.Buffer)
@@ -164,18 +165,15 @@
 // rejected by the APNs gateway, or an error if something goes wrong.
 func (c *Client) PushWithContext(ctx Context, n *Notification) (*Response, error) {
 	payload := payloads.Get().(*bytes.Buffer)
+	payload.Reset()
 	defer payloads.Put(payload)
-
 	if err := json.NewEncoder(payload).Encode(n); err != nil {
 		return nil, err
 	}
+	payload.Truncate(payload.Len() - len("\n"))
 
 	url := fmt.Sprintf("%v/3/device/%v", c.Host, n.DeviceToken)
-<<<<<<< HEAD
 	req, err := http.NewRequest("POST", url, payload)
-=======
-	req, err := http.NewRequest("POST", url, bytes.NewReader(payload))
->>>>>>> c0c7ebbb
 	if err != nil {
 		return nil, err
 	}
