--- conflicted
+++ resolved
@@ -11,11 +11,7 @@
 	"io"
 	"net"
 	"net/http"
-<<<<<<< HEAD
-	"sync"
-=======
 	"strconv"
->>>>>>> 45981dac
 	"time"
 
 	"github.com/sideshow/apns2/token"
@@ -150,13 +146,6 @@
 	return c.PushWithContext(context.Background(), n)
 }
 
-// payloads pool of bytes.Buffer holding notifications
-var payloads = sync.Pool{
-	New: func() interface{} {
-		return new(bytes.Buffer)
-	},
-}
-
 // PushWithContext sends a Notification to the APNs gateway. Context carries a
 // deadline and a cancellation signal and allows you to close long running
 // requests when the context timeout is exceeded. Context can be nil, for
@@ -167,21 +156,13 @@
 // return a Response indicating whether the notification was accepted or
 // rejected by the APNs gateway, or an error if something goes wrong.
 func (c *Client) PushWithContext(ctx Context, n *Notification) (*Response, error) {
-	payload := payloads.Get().(*bytes.Buffer)
-	payload.Reset()
-	defer payloads.Put(payload)
-	if err := json.NewEncoder(payload).Encode(n); err != nil {
+	payload, err := n.MarshalJSON()
+	if err != nil {
 		return nil, err
 	}
-	payload.Truncate(payload.Len() - len("\n"))
-
-<<<<<<< HEAD
-	url := fmt.Sprintf("%v/3/device/%v", c.Host, n.DeviceToken)
-	req, err := http.NewRequest(http.MethodPost, url, payload)
-=======
+
 	url := c.Host + "/3/device/" + n.DeviceToken
 	req, err := http.NewRequestWithContext(ctx, http.MethodPost, url, bytes.NewReader(payload))
->>>>>>> 45981dac
 	if err != nil {
 		return nil, err
 	}
